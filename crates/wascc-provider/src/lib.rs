--- conflicted
+++ resolved
@@ -530,11 +530,8 @@
             .map_err(|e| anyhow::anyhow!("Error configuring capabilities for module: {}", e))
     })?;
 
-<<<<<<< HEAD
     let log_handle_factory = LogHandleFactory { temp: log_output };
 
-=======
->>>>>>> a1492c76
     info!("wascc actor executing");
     Ok(RuntimeHandle::new(
         ActorStopper { host, key: pk },
