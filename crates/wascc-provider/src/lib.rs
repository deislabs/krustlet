--- conflicted
+++ resolved
@@ -211,7 +211,6 @@
     volumes: HashMap<String, Ref>,
 }
 
-<<<<<<< HEAD
 fn make_status(phase: Phase, reason: &str) -> anyhow::Result<serde_json::Value> {
     Ok(serde_json::json!(
        {
@@ -251,95 +250,6 @@
             info!("Releasing {:?}.", &ports_to_remove);
             for port in ports_to_remove {
                 lock.remove(&port);
-=======
-    async fn start_container(
-        &self,
-        run_context: &mut ModuleRunContext<'_>,
-        container: &Container,
-        pod: &Pod,
-        port_assigned: i32,
-    ) -> anyhow::Result<()> {
-        let env = Self::env_vars(&container, &pod, run_context.client).await;
-        let volume_bindings: Vec<VolumeBinding> =
-            if let Some(volume_mounts) = container.volume_mounts().as_ref() {
-                volume_mounts
-                    .iter()
-                    .map(|vm| -> anyhow::Result<VolumeBinding> {
-                        // Check the volume exists first
-                        let vol = run_context.volumes.get(&vm.name).ok_or_else(|| {
-                            anyhow::anyhow!(
-                                "no volume with the name of {} found for container {}",
-                                vm.name,
-                                container.name()
-                            )
-                        })?;
-                        // We can safely assume that this should be valid UTF-8 because it would have
-                        // been validated by the k8s API
-                        Ok(VolumeBinding {
-                            name: vm.name.clone(),
-                            host_path: vol.deref().clone(),
-                        })
-                    })
-                    .collect::<anyhow::Result<_>>()?
-            } else {
-                vec![]
-            };
-
-        debug!("Starting container {} on thread", container.name());
-
-        let module_data = run_context
-            .modules
-            .remove(container.name())
-            .expect("FATAL ERROR: module map not properly populated");
-        let lp = self.log_path.clone();
-        let (status_sender, status_recv) = watch::channel(ContainerStatus::Waiting {
-            timestamp: chrono::Utc::now(),
-            message: "No status has been received from the process".into(),
-        });
-        let host = self.host.clone();
-        let wascc_result = tokio::task::spawn_blocking(move || {
-            wascc_run(
-                host,
-                module_data,
-                env,
-                volume_bindings,
-                &lp,
-                status_recv,
-                port_assigned,
-            )
-        })
-        .await?;
-        match wascc_result {
-            Ok(handle) => {
-                run_context
-                    .container_handles
-                    .insert(ContainerKey::App(container.name().to_string()), handle);
-                status_sender
-                    .broadcast(ContainerStatus::Running {
-                        timestamp: chrono::Utc::now(),
-                    })
-                    .expect("status should be able to send");
-                Ok(())
-            }
-            Err(e) => {
-                // We can't broadcast here because the receiver has been dropped at this point
-                // (it was never used in creating a runtime handle)
-                let mut container_statuses = HashMap::new();
-                container_statuses.insert(
-                    ContainerKey::App(container.name().to_string()),
-                    ContainerStatus::Terminated {
-                        timestamp: chrono::Utc::now(),
-                        failed: true,
-                        message: format!("Error while starting container: {:?}", e),
-                    },
-                );
-                let status = PodStatus {
-                    message: PodStatusMessage::LeaveUnchanged,
-                    container_statuses,
-                };
-                pod.patch_status(run_context.client.clone(), status).await;
-                Err(anyhow::anyhow!("Failed to run pod: {}", e))
->>>>>>> 18f84eed
             }
         }
         {
@@ -364,35 +274,10 @@
         Ok(())
     }
 
-<<<<<<< HEAD
     async fn initialize_pod_state(&self, pod: &Pod) -> anyhow::Result<Self::PodState> {
         let run_context = ModuleRunContext {
             modules: Default::default(),
             volumes: Default::default(),
-=======
-    async fn add(&self, pod: Pod) -> anyhow::Result<()> {
-        // To run an Add event, we load the actor, and update the pod status
-        // to Running.  The wascc runtime takes care of starting the actor.
-        // When the pod finishes, we update the status to Succeeded unless it
-        // produces an error, in which case we mark it Failed.
-        debug!("Pod added {:?}", pod.name());
-
-        validate_pod_runnable(&pod)?;
-
-        let client = kube::Client::new(self.kubeconfig.clone());
-        let auth_resolver = kubelet::secret::RegistryAuthResolver::new(client.clone(), &pod);
-
-        info!("Starting containers for pod {:?}", pod.name());
-        let mut modules = self.store.fetch_pod_modules(&pod, &auth_resolver).await?;
-        let mut container_handles = HashMap::new();
-        let volumes = Ref::volumes_from_pod(&self.volume_path, &pod, &client).await?;
-
-        let mut run_context = ModuleRunContext {
-            client: &client,
-            modules: &mut modules,
-            volumes: &volumes,
-            container_handles: &mut container_handles,
->>>>>>> 18f84eed
         };
         let key = key_from_pod(pod);
         Ok(PodState {
@@ -425,67 +310,6 @@
     host_path: PathBuf,
 }
 
-<<<<<<< HEAD
-/// Run a WasCC module inside of the host, configuring it to handle HTTP requests.
-///
-/// This bootstraps an HTTP host, using the value of the env's `PORT` key to expose a port.
-fn wascc_run_http(
-    host: Arc<Mutex<WasccHost>>,
-    data: Vec<u8>,
-    mut env: EnvVars,
-    volumes: Vec<VolumeBinding>,
-    log_path: &Path,
-    port_assigned: u16,
-) -> anyhow::Result<ContainerHandle<ActorHandle, LogHandleFactory>> {
-    let mut caps: Vec<Capability> = Vec::new();
-
-    env.insert("PORT".to_string(), port_assigned.to_string());
-    caps.push(Capability {
-        name: HTTP_CAPABILITY,
-        binding: None,
-        env,
-    });
-    wascc_run(host, data, &mut caps, volumes, log_path)
-=======
-#[derive(Debug)]
-struct PortAllocationError {}
-
-impl PortAllocationError {
-    fn new() -> PortAllocationError {
-        PortAllocationError {}
-    }
-}
-impl fmt::Display for PortAllocationError {
-    fn fmt(&self, f: &mut fmt::Formatter) -> fmt::Result {
-        write!(f, "all ports are currently in use")
-    }
-}
-impl Error for PortAllocationError {
-    fn description(&self) -> &str {
-        "all ports are currently in use"
-    }
-}
-
-async fn find_available_port(
-    port_map: &Arc<TokioMutex<HashMap<i32, String>>>,
-    pod_name: String,
-) -> Result<i32, PortAllocationError> {
-    let mut port: Option<i32> = None;
-    let mut empty_port: HashSet<i32> = HashSet::new();
-    let mut lock = port_map.lock().await;
-    while empty_port.len() < 2768 {
-        let generated_port: i32 = rand::thread_rng().gen_range(30000, 32768);
-        port.replace(generated_port);
-        empty_port.insert(port.unwrap());
-        if !lock.contains_key(&port.unwrap()) {
-            lock.insert(port.unwrap(), pod_name);
-            break;
-        }
-    }
-    port.ok_or_else(PortAllocationError::new)
->>>>>>> 18f84eed
-}
-
 /// Capability describes a waSCC capability.
 ///
 /// Capabilities are made available to actors through a two-part processthread:
@@ -519,11 +343,7 @@
     mut env: EnvVars,
     volumes: Vec<VolumeBinding>,
     log_path: &Path,
-<<<<<<< HEAD
-=======
-    status_recv: Receiver<ContainerStatus>,
-    port_assigned: i32,
->>>>>>> 18f84eed
+    port_assigned: u16,
 ) -> anyhow::Result<ContainerHandle<ActorHandle, LogHandleFactory>> {
     let mut capabilities: Vec<Capability> = Vec::new();
     info!("sending actor to wascc host");
